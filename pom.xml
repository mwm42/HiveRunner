<project xmlns="http://maven.apache.org/POM/4.0.0" xmlns:xsi="http://www.w3.org/2001/XMLSchema-instance" xsi:schemaLocation="http://maven.apache.org/POM/4.0.0 http://maven.apache.org/xsd/maven-4.0.0.xsd">
    <modelVersion>4.0.0</modelVersion>

    <groupId>com.klarna</groupId>
    <artifactId>hiverunner</artifactId>
    <version>0.7.1-SNAPSHOT</version>
    <packaging>jar</packaging>

    <licenses>
        <license>
            <name>The Apache Software License, Version 2.0</name>
            <url>http://www.apache.org/licenses/LICENSE-2.0.txt</url>
            <distribution>repo</distribution>
        </license>
    </licenses>

    <scm>
        <connection>scm:${git.repo}</connection>
        <developerConnection>scm:${git.repo}</developerConnection>
        <tag>HEAD</tag>
    </scm>

    <properties>
        <project.build.sourceEncoding>UTF-8</project.build.sourceEncoding>
    </properties>

    <dependencies>
        <dependency>
            <groupId>org.apache.hive</groupId>
            <artifactId>hive-serde</artifactId>
            <version>0.12.0</version>
        </dependency>

        <dependency>
            <groupId>org.hsqldb</groupId>
            <artifactId>hsqldb</artifactId>
            <version>2.3.1</version>
        </dependency>

        <dependency>
            <groupId>org.apache.hive</groupId>
            <artifactId>hive-service</artifactId>
            <version>0.12.0</version>
            <exclusions>
                <exclusion>
                    <artifactId>derby</artifactId>
                    <groupId>org.apache.derby</groupId>
                </exclusion>
                <exclusion>
                    <artifactId>datanucleus-api-jdo</artifactId>
                    <groupId>org.datanucleus</groupId>
                </exclusion>
                <exclusion>
                    <artifactId>datanucleus-core</artifactId>
                    <groupId>org.datanucleus</groupId>
                </exclusion>
                <exclusion>
                    <artifactId>datanucleus-rdbms</artifactId>
                    <groupId>org.datanucleus</groupId>
                </exclusion>
                <exclusion>
                    <artifactId>bonecp</artifactId>
                    <groupId>com.jolbox</groupId>
                </exclusion>
            </exclusions>
        </dependency>


        <!-- The latest versions of datanucleus seams to be faster than the one included in hive -->
        <dependency>
            <artifactId>datanucleus-api-jdo</artifactId>
            <groupId>org.datanucleus</groupId>
            <version>3.2.8</version>
        </dependency>

        <dependency>
            <artifactId>datanucleus-core</artifactId>
            <groupId>org.datanucleus</groupId>
            <version>3.2.12</version>
        </dependency>

        <dependency>
            <artifactId>datanucleus-rdbms</artifactId>
            <groupId>org.datanucleus</groupId>
            <version>3.2.11</version>
        </dependency>


        <dependency>
            <groupId>org.apache.hadoop</groupId>
            <artifactId>hadoop-core</artifactId>
            <version>1.2.1</version>
        </dependency>

        <dependency>
            <groupId>org.apache.hive</groupId>
            <artifactId>hive-contrib</artifactId>
            <version>0.12.0</version>
            <scope>test</scope>
        </dependency>

        <dependency>
            <groupId>org.reflections</groupId>
            <artifactId>reflections</artifactId>
            <version>0.9.8</version>
        </dependency>

        <!-- Always put this before JUnit or the class loader might load the wrong Matcher -->
        <dependency>
            <groupId>org.hamcrest</groupId>
            <artifactId>hamcrest-all</artifactId>
            <version>1.3</version>
            <scope>test</scope>
        </dependency>

        <dependency>
            <groupId>junit</groupId>
            <artifactId>junit</artifactId>
            <version>4.11</version>
            <scope>provided</scope>
        </dependency>

    </dependencies>

    <build>
        <plugins>
<<<<<<< HEAD
		
	    <!-- forkMode:always resolves OOM error when running unit tests -->
	    <plugin>
=======
            <!-- forkMode:always resolves OOM error when running unit tests -->
            <plugin>
>>>>>>> 10bb2d48
                <groupId>org.apache.maven.plugins</groupId>
                <artifactId>maven-surefire-plugin</artifactId>
                <version>2.16</version>
                <configuration>
                    <forkMode>always</forkMode>
                </configuration>
            </plugin>
            <plugin>
                <groupId>org.apache.maven.plugins</groupId>
                <artifactId>maven-compiler-plugin</artifactId>
                <version>3.1</version>
                <configuration>
                    <source>1.7</source>
                    <target>1.7</target>
                </configuration>
            </plugin>
            <plugin>
                <artifactId>maven-jar-plugin</artifactId>
                <executions>
                    <execution>
                        <phase>package</phase>
                        <goals>
                            <goal>jar</goal>
                        </goals>
                        <configuration>
                            <classifier>hsqldb</classifier>
                        </configuration>
                    </execution>
                </executions>
            </plugin>
        </plugins>
    </build>
</project><|MERGE_RESOLUTION|>--- conflicted
+++ resolved
@@ -124,14 +124,8 @@
 
     <build>
         <plugins>
-<<<<<<< HEAD
-		
-	    <!-- forkMode:always resolves OOM error when running unit tests -->
-	    <plugin>
-=======
             <!-- forkMode:always resolves OOM error when running unit tests -->
             <plugin>
->>>>>>> 10bb2d48
                 <groupId>org.apache.maven.plugins</groupId>
                 <artifactId>maven-surefire-plugin</artifactId>
                 <version>2.16</version>
