<project xmlns="http://maven.apache.org/POM/4.0.0" xmlns:xsi="http://www.w3.org/2001/XMLSchema-instance" xsi:schemaLocation="http://maven.apache.org/POM/4.0.0 http://maven.apache.org/xsd/maven-4.0.0.xsd">
    <modelVersion>4.0.0</modelVersion>

    <groupId>com.klarna</groupId>
    <artifactId>hiverunner</artifactId>
<<<<<<< HEAD
    <version>0.7.1-SNAPSHOT</version>
=======
    <version>0.6</version>
>>>>>>> b44de100
    <packaging>jar</packaging>

    <licenses>
        <license>
            <name>The Apache Software License, Version 2.0</name>
            <url>http://www.apache.org/licenses/LICENSE-2.0.txt</url>
            <distribution>repo</distribution>
        </license>
    </licenses>

    <scm>
        <connection>scm:${git.repo}</connection>
        <developerConnection>scm:${git.repo}</developerConnection>
        <tag>HEAD</tag>
    </scm>

    <properties>
        <project.build.sourceEncoding>UTF-8</project.build.sourceEncoding>
    </properties>

    <dependencies>
        <dependency>
            <groupId>org.apache.hive</groupId>
            <artifactId>hive-serde</artifactId>
            <version>0.12.0</version>
        </dependency>

        <dependency>
            <groupId>org.hsqldb</groupId>
            <artifactId>hsqldb</artifactId>
            <version>2.3.1</version>
        </dependency>

        <dependency>
            <groupId>org.apache.hive</groupId>
            <artifactId>hive-service</artifactId>
            <version>0.12.0</version>
            <exclusions>
                <exclusion>
                    <artifactId>derby</artifactId>
                    <groupId>org.apache.derby</groupId>
                </exclusion>
                <exclusion>
                    <artifactId>datanucleus-api-jdo</artifactId>
                    <groupId>org.datanucleus</groupId>
                </exclusion>
                <exclusion>
                    <artifactId>datanucleus-core</artifactId>
                    <groupId>org.datanucleus</groupId>
                </exclusion>
                <exclusion>
                    <artifactId>datanucleus-rdbms</artifactId>
                    <groupId>org.datanucleus</groupId>
                </exclusion>
                <exclusion>
                    <artifactId>bonecp</artifactId>
                    <groupId>com.jolbox</groupId>
                </exclusion>
            </exclusions>
        </dependency>


        <!-- The latest versions of datanucleus seams to be faster than the one included in hive -->
        <dependency>
            <artifactId>datanucleus-api-jdo</artifactId>
            <groupId>org.datanucleus</groupId>
            <version>3.2.8</version>
        </dependency>

        <dependency>
            <artifactId>datanucleus-core</artifactId>
            <groupId>org.datanucleus</groupId>
            <version>3.2.12</version>
        </dependency>

        <dependency>
            <artifactId>datanucleus-rdbms</artifactId>
            <groupId>org.datanucleus</groupId>
            <version>3.2.11</version>
        </dependency>


        <dependency>
            <groupId>org.apache.hadoop</groupId>
            <artifactId>hadoop-core</artifactId>
            <version>1.2.1</version>
        </dependency>

        <dependency>
            <groupId>org.apache.hive</groupId>
            <artifactId>hive-contrib</artifactId>
            <version>0.12.0</version>
            <scope>test</scope>
        </dependency>

        <dependency>
            <groupId>org.reflections</groupId>
            <artifactId>reflections</artifactId>
            <version>0.9.8</version>
        </dependency>

        <!-- Always put this before JUnit or the class loader might load the wrong Matcher -->
        <dependency>
            <groupId>org.hamcrest</groupId>
            <artifactId>hamcrest-all</artifactId>
            <version>1.3</version>
            <scope>test</scope>
        </dependency>

        <dependency>
            <groupId>junit</groupId>
            <artifactId>junit</artifactId>
            <version>4.11</version>
            <scope>provided</scope>
        </dependency>

    </dependencies>

    <build>
        <plugins>
            <plugin>
                <groupId>org.apache.maven.plugins</groupId>
                <artifactId>maven-compiler-plugin</artifactId>
                <version>3.1</version>
                <configuration>
                    <source>1.7</source>
                    <target>1.7</target>
                </configuration>
            </plugin>
            <plugin>
                <artifactId>maven-jar-plugin</artifactId>
                <executions>
                    <execution>
                        <phase>package</phase>
                        <goals>
                            <goal>jar</goal>
                        </goals>
                        <configuration>
                            <classifier>hsqldb</classifier>
                        </configuration>
                    </execution>
                </executions>
            </plugin>
        </plugins>
    </build>
</project><|MERGE_RESOLUTION|>--- conflicted
+++ resolved
@@ -3,11 +3,7 @@
 
     <groupId>com.klarna</groupId>
     <artifactId>hiverunner</artifactId>
-<<<<<<< HEAD
     <version>0.7.1-SNAPSHOT</version>
-=======
-    <version>0.6</version>
->>>>>>> b44de100
     <packaging>jar</packaging>
 
     <licenses>
