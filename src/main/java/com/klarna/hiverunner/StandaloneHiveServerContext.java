/*
 * Copyright 2013 Klarna AB
 *
 * Licensed under the Apache License, Version 2.0 (the "License");
 * you may not use this file except in compliance with the License.
 * You may obtain a copy of the License at
 *
 *    http://www.apache.org/licenses/LICENSE-2.0
 *
 * Unless required by applicable law or agreed to in writing, software
 * distributed under the License is distributed on an "AS IS" BASIS,
 * WITHOUT WARRANTIES OR CONDITIONS OF ANY KIND, either express or implied.
 * See the License for the specific language governing permissions and
 * limitations under the License.
 */

package com.klarna.hiverunner;

import com.klarna.reflection.ReflectionUtils;
import org.apache.hadoop.conf.Configuration;
import org.apache.hadoop.hive.conf.HiveConf;
import org.apache.hadoop.hive.shims.Hadoop20SShims;
import org.apache.hadoop.hive.shims.ShimLoader;
import org.hsqldb.jdbc.JDBCDriver;
import org.junit.rules.TemporaryFolder;

import java.io.File;
import java.io.IOException;
import java.util.UUID;

import static org.apache.hadoop.hive.conf.HiveConf.ConfVars.*;

/**
 * Configuration for running the HiveServer within this JVM with zero external dependencies.
 * <p/>
 * This class contains a bunch of methods meant to be overridden in order to create slightly different contexts.
 */
class StandaloneHiveServerContext implements HiveServerContext {

    private String metaStorageUrl;

    private HiveConf hiveConf = new HiveConf();

    private TemporaryFolder basedir;

    StandaloneHiveServerContext(TemporaryFolder basedir) {
        this.basedir = basedir;

        this.metaStorageUrl = "jdbc:hsqldb:mem:" + UUID.randomUUID().toString();

        hiveConf.setBoolVar(HIVESTATSAUTOGATHER, false);

        // Set the hsqldb driver. datanucleus will
        hiveConf.set("datanucleus.connectiondrivername", "org.hsqldb.jdbc.JDBCDriver");
        hiveConf.set("javax.jdo.option.ConnectionDriverName", "org.hsqldb.jdbc.JDBCDriver");

        // No pooling needed. This will save us a lot of threads
        hiveConf.set("datanucleus.connectionPoolingType", "None");

        // Defaults to a 1000 millis sleep in
        // org.apache.hadoop.hive.ql.exec.mr.HadoopJobExecHelper.
        hiveConf.setLongVar(HiveConf.ConfVars.HIVECOUNTERSPULLINTERVAL, 1L);

        hiveConf.setVar(HADOOPBIN, "NO_BIN!");

<<<<<<< HEAD
        // Set to true to resolve a NPE when trying to resolve the path to reduce.xml for UDF count
        hiveConf.setBoolVar(HiveConf.ConfVars.HIVE_RPC_QUERY_PLAN, true);
=======
        try {
            Class.forName(JDBCDriver.class.getName());
        } catch (ClassNotFoundException e) {
            throw new RuntimeException(e);
        }

>>>>>>> 33720daf

        configureJavaSecurityRealm(hiveConf);

        configureJobTrackerMode(hiveConf);

        configureSupportConcurrency(hiveConf);

        configureFileSystem(basedir, hiveConf);

        configureMetaStoreValidation(hiveConf);

        configureMapReduceOptimizations(hiveConf);

        configureCheckForDefaultDb(hiveConf);

        configureAssertionStatus(hiveConf);
    }

    protected void configureJavaSecurityRealm(HiveConf hiveConf) {
        // These two properties gets rid of: 'Unable to load realm info from SCDynamicStore'
        // which seems to have a timeout of about 5 secs.
        System.setProperty("java.security.krb5.realm", "");
        System.setProperty("java.security.krb5.kdc", "");
    }

    protected void configureAssertionStatus(HiveConf conf) {
        ClassLoader.getSystemClassLoader().setPackageAssertionStatus("org.apache.hadoop.hive.serde2.objectinspector",
                false);
    }

    protected void configureCheckForDefaultDb(HiveConf conf) {
        hiveConf.setBoolean("hive.metastore.checkForDefaultDb", true);
    }

    protected void configureSupportConcurrency(HiveConf conf) {
        hiveConf.setBoolVar(HIVE_SUPPORT_CONCURRENCY, false);
    }

    protected void configureMetaStoreValidation(HiveConf conf) {
        conf.setBoolVar(METASTORE_VALIDATE_CONSTRAINTS, true);
        conf.setBoolVar(METASTORE_VALIDATE_COLUMNS, true);
        conf.setBoolVar(METASTORE_VALIDATE_TABLES, true);
    }

    protected void configureJobTrackerMode(HiveConf conf) {
        /*
        * Overload shims to make sure that org.apache.hadoop.hive.ql.exec.MapRedTask#runningViaChild
         * validates to false.
         *
         * Search for usage of org.apache.hadoop.hive.shims.HadoopShims#isLocalMode to find other affects of this.
        */
        ReflectionUtils.setStaticField(ShimLoader.class, "hadoopShims", new Hadoop20SShims() {
            @Override
            public boolean isLocalMode(Configuration conf) {
                return false;
            }
        });
    }

    protected void configureFileSystem(TemporaryFolder basedir, HiveConf conf) {
        conf.setVar(METASTORECONNECTURLKEY, metaStorageUrl + ";create=true");

        createAndSetFolderProperty(METASTOREWAREHOUSE, "warehouse", conf, basedir);
        createAndSetFolderProperty(SCRATCHDIR, "scratchdir", conf, basedir);
        createAndSetFolderProperty(LOCALSCRATCHDIR, "localscratchdir", conf, basedir);
        createAndSetFolderProperty(METASTOREDIRECTORY, "metastore", conf, basedir);
        createAndSetFolderProperty(HIVEHISTORYFILELOC, "tmp", conf, basedir);

        conf.setBoolVar(HIVE_WAREHOUSE_SUBDIR_INHERIT_PERMS, true);

        createAndSetFolderProperty("hadoop.tmp.dir", "hadooptmp", conf, basedir);
        createAndSetFolderProperty("test.log.dir", "logs", conf, basedir);
        createAndSetFolderProperty("hive.vs", "vs", conf, basedir);
    }

    private File newFolder(TemporaryFolder basedir, String folder) {
        try {
            return basedir.newFolder(folder);
        } catch (IOException e) {
            throw new IllegalStateException("Failed to create tmp dir: " + e.getMessage(), e);
        }
    }

    private File newFile(TemporaryFolder basedir, String fileName) {
        try {
            return basedir.newFile(fileName);
        } catch (IOException e) {
            throw new IllegalStateException("Failed to create tmp file: " + e.getMessage(), e);
        }
    }

    protected void configureMapReduceOptimizations(HiveConf conf) {
        /*
        * Switch off all optimizers otherwise we didn't
        * manage to contain the map reduction within this JVM.
        */
        conf.setBoolVar(HIVE_INFER_BUCKET_SORT, false);
        conf.setBoolVar(HIVEMETADATAONLYQUERIES, false);
        conf.setBoolVar(HIVEOPTINDEXFILTER, false);
        conf.setBoolVar(HIVECONVERTJOIN, false);
        conf.setBoolVar(HIVESKEWJOIN, false);
    }

    @Override
    public String getMetaStoreUrl() {
        return metaStorageUrl;
    }

    public HiveConf getHiveConf() {
        return hiveConf;
    }

    @Override
    public TemporaryFolder getBaseDir() {
        return basedir;
    }

    protected final void createAndSetFolderProperty(HiveConf.ConfVars var, String folder, HiveConf conf,
                                                    TemporaryFolder basedir) {
        conf.setVar(var, newFolder(basedir, folder).getAbsolutePath());
    }

    protected final void createAndSetFolderProperty(String key, String folder, HiveConf conf, TemporaryFolder basedir) {
        conf.set(key, newFolder(basedir, folder).getAbsolutePath());
    }


}<|MERGE_RESOLUTION|>--- conflicted
+++ resolved
@@ -63,17 +63,14 @@
 
         hiveConf.setVar(HADOOPBIN, "NO_BIN!");
 
-<<<<<<< HEAD
         // Set to true to resolve a NPE when trying to resolve the path to reduce.xml for UDF count
         hiveConf.setBoolVar(HiveConf.ConfVars.HIVE_RPC_QUERY_PLAN, true);
-=======
+
         try {
             Class.forName(JDBCDriver.class.getName());
         } catch (ClassNotFoundException e) {
             throw new RuntimeException(e);
         }
-
->>>>>>> 33720daf
 
         configureJavaSecurityRealm(hiveConf);
 
